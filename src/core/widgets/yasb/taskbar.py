--- conflicted
+++ resolved
@@ -57,7 +57,7 @@
         self._padding = container_padding
         self._win_info = None
         self._update_retry_count = 0
-        
+
         self._icon_cache = dict()
         self.window_buttons = {}
         self._event_service = EventService()
@@ -189,48 +189,21 @@
             if self._animation['enabled']:
                 self._animate_icon(icon_label, start_width=0, end_width=icon_label.sizeHint().width())
 
-<<<<<<< HEAD
-    def _get_app_icon(self, hwnd: int, title:str, process: dict, event: WinEvent) -> Optional[QPixmap]:
-        try:
-=======
- 
+
     def _get_app_icon(self, hwnd: int, title: str, process: dict, event: WinEvent) -> QPixmap | None:
         try:
-            if hwnd != win32gui.GetForegroundWindow():
-                return None
-            
->>>>>>> f33ffe56
             pid = process["pid"]
             cache_key = (hwnd, title, pid, self.dpi)
-            
+
             if event != WinEvent.WinEventOutOfContext:
                 self._update_retry_count = 0
- 
+
             if cache_key in self._icon_cache:
                 icon_img = self._icon_cache[cache_key]
             else:
                 self.dpi = self.screen().devicePixelRatio()
                 icon_img = get_window_icon(hwnd)
                 if icon_img:
-<<<<<<< HEAD
-                    icon_img = icon_img.resize((int(self._label_icon_size * self.dpi), int(self._label_icon_size * self.dpi)), Image.Resampling.LANCZOS).convert("RGBA")
-                else:
-                    # UWP apps I hate it
-                    if process["name"] == "ApplicationFrameHost.exe":
-                        if self._update_retry_count < 10:
-                            self._update_retry_count += 1
-                            QTimer.singleShot(500, lambda: self._get_app_icon(hwnd, title, process, WinEvent.WinEventOutOfContext))
-                            return
-                        else:
-                            self._update_retry_count = 0
-            if icon_img:
-                if not DEBUG:
-                    self._icon_cache[(hwnd, title, pid)] = icon_img
-                qimage = QImage(icon_img.tobytes(), icon_img.width, icon_img.height, QImage.Format.Format_RGBA8888)
-                pixmap = QPixmap.fromImage(qimage)
-            else:
-                pixmap = None
-=======
                     icon_img = icon_img.resize(
                         (int(self._label_icon_size * self.dpi), int(self._label_icon_size * self.dpi)),
                         Image.LANCZOS
@@ -239,7 +212,7 @@
                     if self._update_retry_count < 10:
                         self._update_retry_count += 1
                         QTimer.singleShot(
-                            500, 
+                            500,
                             lambda: self._get_app_icon(hwnd, title, process, WinEvent.WinEventOutOfContext)
                         )
                         return None
@@ -253,15 +226,14 @@
             qimage = QImage(icon_img.tobytes(), icon_img.width, icon_img.height, QImage.Format.Format_RGBA8888)
             pixmap = QPixmap.fromImage(qimage)
             pixmap.setDevicePixelRatio(self.dpi)
->>>>>>> f33ffe56
             return pixmap
 
         except Exception:
             if DEBUG:
                 logging.exception(f"Failed to get icons for window with HWND {hwnd} emitted by event {event}")
             return None
- 
-            
+
+
     def get_visible_windows(self, _: int, win_info: dict, event: WinEvent) -> list[tuple[str, int, Optional[QPixmap], WinEvent]]:
         process = win_info['process']
         def is_window_visible_on_taskbar(hwnd):
